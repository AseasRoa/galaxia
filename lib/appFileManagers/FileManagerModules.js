--- conflicted
+++ resolved
@@ -71,26 +71,27 @@
       isAppModule = false
     }
 
-<<<<<<< HEAD
     let record = this.#modulesCache.get(modulePathClean)
-=======
-    if (!this.appConfig.nodeModules.whitelist.includes(moduleNameClean)) {
-      throw new Error(`Module "${moduleNameClean}" is not whitelisted.`)
-    }
-
-    let record = this.#modulesCache.get(moduleNameClean)
->>>>>>> d309070a
 
     if (!record) {
-      const whitelisted = (
+      let whitelisted = false
+
+      if (
         this.#isModulePathWhitelisted(
           this.appConfig.nodeModules.whitelist, modulePathClean
         )
-        || this.#isModulePathWhitelisted(
+      ) {
+        whitelisted = true
+      }
+      else if (
+        this.#isModulePathWhitelisted(
           // @ts-ignore
           this.appConfig.nodeModules.__whitelist, modulePathClean
         )
-      )
+      ) {
+        whitelisted = true
+        isAppModule = false
+      }
 
       if (!whitelisted) {
         const errorMessage = `Module "${modulePathClean}" is not whitelisted.`
@@ -106,7 +107,6 @@
       const stats = await fs.fileStats(path)
       const parsedPath = parse(path)
       const bufferData = await readFile(join(parsedPath.dir, parsedPath.base))
-
       const code = await this.#modifyFileContents(
         modulePathClean,
         parsedPath,
